#!/usr/bin/env bash

# exit script on error
set -e
# exit on undeclared variable
set -u

# file used to track processed files
rebalance_db_file_name="rebalance_db.txt"

# index used for progress
current_index=0

## Color Constants

# Reset
Color_Off='\033[0m' # Text Reset

# Regular Colors
Red='\033[0;31m'    # Red
Green='\033[0;32m'  # Green
Yellow='\033[0;33m' # Yellow
Cyan='\033[0;36m'   # Cyan

## Functions

# print a help message
function print_usage() {
    echo "Usage: zfs-inplace-rebalancing --checksum true --skip-hardlinks false --passes 1 /my/pool"
}

# print a given text entirely in a given color
function color_echo() {
    color=$1
    text=$2
    echo -e "${color}${text}${Color_Off}"
}

function get_rebalance_count() {
    file_path=$1

    line_nr=$(grep -xF -n "${file_path}" "./${rebalance_db_file_name}" | head -n 1 | cut -d: -f1)
    if [ -z "${line_nr}" ]; then
        echo "0"
        return
    else
        rebalance_count_line_nr="$((line_nr + 1))"
        rebalance_count=$(awk "NR == ${rebalance_count_line_nr}" "./${rebalance_db_file_name}")
        echo "${rebalance_count}"
        return
    fi
}

# rebalance a specific file
function rebalance() {
    file_path=$1

    # check if file has >=2 links in the case of --skip-hardlinks
    # this shouldn't be needed in the typical case of `find` only finding files with links == 1
    # but this can run for a long time, so it's good to double check if something changed
    if [[ "${skip_hardlinks_flag}" == "true"* ]]; then
        if [[ "${OSTYPE}" == "linux-gnu"* ]]; then
            # Linux
            #
            #  -c  --format=FORMAT
            #      use the specified FORMAT instead of the default; output a
            #      newline after each use of FORMAT
            #  %h     number of hard links

            hardlink_count=$(stat -c "%h" "${file_path}")
        elif [[ "${OSTYPE}" == "darwin"* ]] || [[ "${OSTYPE}" == "freebsd"* ]]; then
            # Mac OS
            # FreeBSD
            #  -f format
            #  Display information using the specified format
            #   l       Number of hard links to file (st_nlink)

            hardlink_count=$(stat -f %l "${file_path}")
        else
            echo "Unsupported OS type: $OSTYPE"
            exit 1
        fi

        if [ "${hardlink_count}" -ge 2 ]; then
            echo "Skipping hard-linked file: ${file_path}"
            return
        fi
    fi

    current_index="$((current_index + 1))"
    progress_percent=$(printf '%0.2f' "$((current_index * 10000 / file_count))e-2")
    color_echo "${Cyan}" "Progress -- Files: ${current_index}/${file_count} (${progress_percent}%)"

    if [[ ! -f "${file_path}" ]]; then
        color_echo "${Yellow}" "File is missing, skipping: ${file_path}"
    fi

    if [ "${passes_flag}" -ge 1 ]; then
        # check if target rebalance count is reached
        rebalance_count=$(get_rebalance_count "${file_path}")
        if [ "${rebalance_count}" -ge "${passes_flag}" ]; then
            color_echo "${Yellow}" "Rebalance count (${passes_flag}) reached, skipping: ${file_path}"
            return
        fi
    fi

    tmp_extension=".balance"
    tmp_file_path="${file_path}${tmp_extension}"

    echo "Copying '${file_path}' to '${tmp_file_path}'..."
    if [[ "${OSTYPE}" == "linux-gnu"* ]]; then
        # Linux

        # --reflink=never -- force standard copy (see ZFS Block Cloning)
        # -a -- keep attributes, includes -d -- keep symlinks (dont copy target) and
        #       -p -- preserve ACLs to
        # -x -- stay on one system
        cp --reflink=never -ax "${file_path}" "${tmp_file_path}"
    elif [[ "${OSTYPE}" == "darwin"* ]] || [[ "${OSTYPE}" == "freebsd"* ]]; then
        # Mac OS
        # FreeBSD

        # -a -- Archive mode.  Same as -RpP. Includes preservation of modification
        #       time, access time, file flags, file mode, ACL, user ID, and group
        #       ID, as allowed by permissions.
        # -x -- File system mount points are not traversed.
        cp -ax "${file_path}" "${tmp_file_path}"
    else
        echo "Unsupported OS type: $OSTYPE"
        exit 1
    fi

    # compare copy against original to make sure nothing went wrong
    if [[ "${checksum_flag}" == "true"* ]]; then
        echo "Comparing copy against original..."
        if [[ "${OSTYPE}" == "linux-gnu"* ]]; then
            # Linux

            # file attributes
            original_md5=$(lsattr "${file_path}")
            # remove anything after the last space
            original_md5=${original_md5% *}
            # file permissions, owner, group, size, modification time
            original_md5="${original_md5} $(stat -c "%A %U %G %s %Y" "${file_path}")"
            # file content
            original_md5="${original_md5} $(md5sum -b "${file_path}")"


            # file attributes
            copy_md5=$(lsattr "${tmp_file_path}")
            # remove anything after the last space
            copy_md5=${copy_md5% *}
            # file permissions, owner, group, size, modification time
            copy_md5="${copy_md5} $(stat -c "%A %U %G %s %Y" "${tmp_file_path}")"
            # file content
<<<<<<< HEAD
            copy_md5="${copy_md5} $(md5sum -b "${tmp_file_path}" | awk '{print $1}')"
=======
            copy_md5="${copy_md5} $(md5sum -b "${tmp_file_path}")"
            # remove the temporary extension
            copy_md5=${copy_md5%"${tmp_extension}"}
>>>>>>> d4e70de6
        elif [[ "${OSTYPE}" == "darwin"* ]] || [[ "${OSTYPE}" == "freebsd"* ]]; then
            # Mac OS
            # FreeBSD

            # note: no lsattr on Mac OS or FreeBSD

            # file permissions, owner, group size, modification time
            original_md5="${original_md5} $(stat -f "%Sp %Su %Sg %z %m" "${file_path}")"
            # file content
            original_md5="${original_md5} $(md5 -q "${file_path}")"

            # file permissions, owner, group size, modification time
            copy_md5="${copy_md5} $(stat -f "%Sp %Su %Sg %z %m" "${tmp_file_path}")"
            # file content
            copy_md5="${copy_md5} $(md5 -q "${tmp_file_path}")"
        else
            echo "Unsupported OS type: $OSTYPE"
            exit 1
        fi

        if [[ "${original_md5}" == "${copy_md5}"* ]]; then
            color_echo "${Green}" "MD5 OK"
        else
            color_echo "${Red}" "MD5 FAILED: ${original_md5} != ${copy_md5}"
            exit 1
        fi
    fi

    echo "Removing original '${file_path}'..."
    rm "${file_path}"

    echo "Renaming temporary copy to original '${file_path}'..."
    mv "${tmp_file_path}" "${file_path}"

    if [ "${passes_flag}" -ge 1 ]; then
        # update rebalance "database"
        line_nr=$(grep -xF -n "${file_path}" "./${rebalance_db_file_name}" | head -n 1 | cut -d: -f1)
        if [ -z "${line_nr}" ]; then
            rebalance_count=1
            echo "${file_path}" >>"./${rebalance_db_file_name}"
            echo "${rebalance_count}" >>"./${rebalance_db_file_name}"
        else
            rebalance_count_line_nr="$((line_nr + 1))"
            rebalance_count="$((rebalance_count + 1))"
            sed -i '' "${rebalance_count_line_nr}s/.*/${rebalance_count}/" "./${rebalance_db_file_name}"
        fi
    fi
}

checksum_flag='true'
skip_hardlinks_flag='false'
passes_flag='1'

if [[ "$#" -eq 0 ]]; then
    print_usage
    exit 0
fi

while true; do
    case "$1" in
    -h | --help)
        print_usage
        exit 0
        ;;
    -c | --checksum)
        if [[ "$2" == 1 || "$2" =~ (on|true|yes) ]]; then
            checksum_flag="true"
        else
            checksum_flag="false"
        fi
        shift 2
        ;;
    --skip-hardlinks)
        if [[ "$2" == 1 || "$2" =~ (on|true|yes) ]]; then
            skip_hardlinks_flag="true"
        else
            skip_hardlinks_flag="false"
        fi
        shift 2
        ;;
    -p | --passes)
        passes_flag=$2
        shift 2
        ;;
    *)
        break
        ;;
    esac
done

root_path=$1

color_echo "$Cyan" "Start rebalancing $(date):"
color_echo "$Cyan" "  Path: ${root_path}"
color_echo "$Cyan" "  Rebalancing Passes: ${passes_flag}"
color_echo "$Cyan" "  Use Checksum: ${checksum_flag}"
color_echo "$Cyan" "  Skip Hardlinks: ${skip_hardlinks_flag}"

# count files
if [[ "${skip_hardlinks_flag}" == "true"* ]]; then
    file_count=$(find "${root_path}" -type f -links 1 | wc -l)
else
    file_count=$(find "${root_path}" -type f | wc -l)
fi

color_echo "$Cyan" "  File count: ${file_count}"

# create db file
if [ "${passes_flag}" -ge 1 ]; then
    touch "./${rebalance_db_file_name}"
fi

# recursively scan through files and execute "rebalance" procedure
# in the case of --skip-hardlinks, only find files with links == 1
if [[ "${skip_hardlinks_flag}" == "true"* ]]; then
    find "$root_path" -type f -links 1 -print0 | while IFS= read -r -d '' file; do rebalance "$file"; done
else
    find "$root_path" -type f -print0 | while IFS= read -r -d '' file; do rebalance "$file"; done
fi

echo ""
echo ""
color_echo "$Green" "Done!"<|MERGE_RESOLUTION|>--- conflicted
+++ resolved
@@ -153,13 +153,9 @@
             # file permissions, owner, group, size, modification time
             copy_md5="${copy_md5} $(stat -c "%A %U %G %s %Y" "${tmp_file_path}")"
             # file content
-<<<<<<< HEAD
-            copy_md5="${copy_md5} $(md5sum -b "${tmp_file_path}" | awk '{print $1}')"
-=======
             copy_md5="${copy_md5} $(md5sum -b "${tmp_file_path}")"
             # remove the temporary extension
             copy_md5=${copy_md5%"${tmp_extension}"}
->>>>>>> d4e70de6
         elif [[ "${OSTYPE}" == "darwin"* ]] || [[ "${OSTYPE}" == "freebsd"* ]]; then
             # Mac OS
             # FreeBSD
